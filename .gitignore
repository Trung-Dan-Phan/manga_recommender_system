--- conflicted
+++ resolved
@@ -4,17 +4,10 @@
 # BigQuery service account JSON key
 /src/config/manga-recommender-system-d0a04ad1ff87.json
 
-<<<<<<< HEAD
-# MLFlow Runs
-/src/mlruns
-
-# Models
-=======
 # MLflow runs
 /src/mlruns
 
 # Recommender Models
->>>>>>> 973f5f83
 /src/models
 
 # Mac OS-specific storage files
